--- conflicted
+++ resolved
@@ -18,24 +18,16 @@
 // Tests that the database is recreated everytime when opened in "c" mode.
 // Ensures that the file exists and that there are no key-value pairs.
 func TestRecreate(t *testing.T) {
-<<<<<<< HEAD
-	db, err := Open("test.gdbm", "c")
-=======
 	db, err := Open(db_filename, "c")
-  db.Close()
->>>>>>> 1901cec1
 
 	if err != nil {
 		t.Error("Couldn't create new database")
 	}
 
-<<<<<<< HEAD
-	db.Close()
+  db.Close()
 
-	f, err := Open("test.gdbm", "r")
-=======
 	f, err := Open(db_filename, "r")
->>>>>>> 1901cec1
+
 	defer f.Close()
 	defer os.Remove(db_filename)
 	if err != nil {
